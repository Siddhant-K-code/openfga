--- conflicted
+++ resolved
@@ -7,7 +7,6 @@
 Try to keep listed changes to a concise bulleted list of simple explanations of changes. Aim for the amount of information needed so that readers can understand where they would look in the codebase to investigate the changes' implementation, or where they would look in the documentation to understand how to make use of the change in practice - better yet, link directly to the docs and provide detailed information there. Only elaborate if doing so is required to avoid breaking changes or experimental features from ruining someone's day.
 
 ## [Unreleased]
-<<<<<<< HEAD
 ### Added
 - Refactored migration system for dependency injection and library integration. [#2502](https://github.com/openfga/openfga/pull/2502)
   - Introduced `MigrationProvider` interface for custom migration implementations
@@ -16,7 +15,6 @@
   - Maintains full backward compatibility with existing `RunMigrations` API
   - Enables applications embedding OpenFGA as a library to inject their own migration systems
   - Provides multiple integration patterns: default, custom provider, registry, and direct provider usage
-=======
 ### Changed
 - Update ReverseExpand to use a LinkedList to track its relation stack for performance. [#2542](https://github.com/openfga/openfga/pull/2542)
 - Update ReverseExpand to use a intersection and exclusion handler to fast path check calls. [#2543](https://github.com/openfga/openfga/pull/2543)
@@ -44,7 +42,6 @@
 ## [1.8.16] - 2025-06-17
 ### Fixed
 - Context cancelation was preventing database connections from being reused. [#2508](https://github.com/openfga/openfga/pull/2508)
->>>>>>> 8b3f0edb
 
 ## [1.8.15] - 2025-06-11
 ### Added
